![Rust](https://github.com/stencillogic/astro-float/workflows/Rust/badge.svg)

Astro-float (astronomically large floating point numbers) is a library that implements arbitrary precision floating point numbers purely in Rust.

The library implements the basic operations and functions. It uses classical algorithms such as Karatsuba, Toom-3, Schönhage-Strassen algorithm, etc.

## Usage

Compute Pi with precision of 1024 bit:

<<<<<<< HEAD
There are also wrapper libraries, like [rug](https://crates.io/crates/rug), that depend on MPFR for implementing arbitrary precision floating point numbers.
=======
``` rust
use astro_float::BigFloatNumber;
use astro_float::PI;
use astro_float::RoundingMode;
use astro_float::Radix;
use astro_float::Error;
>>>>>>> 94ceb4dd

// Rounding of all operations
let rm = RoundingMode::ToEven;

// Compute pi: pi = 6*arctan(1/sqrt(3))
let six = BigFloatNumber::from_word(6, 1).unwrap();
let three = BigFloatNumber::parse("3.0", Radix::Dec, 1024+8, rm).unwrap();  // +8 bits of precision to cover error
let mut pi = six.mul(&three.sqrt(rm).unwrap().reciprocal(rm).unwrap().atan(rm).unwrap(), rm).unwrap();
pi.set_precision(1024, rm).unwrap();
let mut epsilon = BigFloatNumber::from_word(1, 1).unwrap();
epsilon.set_exponent(-1021);

<<<<<<< HEAD
Number has fixed-size mantissa and exponent.

| Name                          | Value  |
|:------------------------------|-------:|
| Base                          |     10 |
| Decimal positions in mantissa |     40 |
| Exponent minimum value        |   -128 |
| Exponent maximum value        |    127 |


## no_std

Library can be used without the standard Rust library. This can be achieved by turning off `std` feature.


## Performance

Currently `num-bigfloat` does not outperform more older and mature libraries, but work is underway to make it faster.
Here you can find comparison with `rug`/`MPFR`: [bigfloat-bench](https://github.com/stencillogic/bigfloat-bench).
=======
// Use library's constant for verifying the result
let pi_lib = PI.with(|v| -> Result<BigFloatNumber, Error> {
    v.borrow_mut().for_prec(1024, rm)
}).unwrap();

// Compare computed constant with library's constant
assert!(pi.sub(&pi_lib, rm).unwrap().abs().unwrap().cmp(&epsilon) <= 0);

// Print computed result as decimal number.
let s = pi.format(Radix::Dec, rm).unwrap();
println!("{}", s);

// output: 3.14159265358979323846264338327950288419716939937510582097494459230781640628620899862803482534211706798214808651328230664709384460955058223172535940812848111745028410270193852110555964462294895493038196442881097566593344612847564823378678316527120190914564856692346034861045432664821339360726024914127372458698858e+0
```

## Contribution

The library is still young and may lack some features or contain bugs. Issues for these or other cases can be opened here: https://github.com/stencillogic/astro-float/issues 
>>>>>>> 94ceb4dd
<|MERGE_RESOLUTION|>--- conflicted
+++ resolved
@@ -8,16 +8,12 @@
 
 Compute Pi with precision of 1024 bit:
 
-<<<<<<< HEAD
-There are also wrapper libraries, like [rug](https://crates.io/crates/rug), that depend on MPFR for implementing arbitrary precision floating point numbers.
-=======
 ``` rust
 use astro_float::BigFloatNumber;
 use astro_float::PI;
 use astro_float::RoundingMode;
 use astro_float::Radix;
 use astro_float::Error;
->>>>>>> 94ceb4dd
 
 // Rounding of all operations
 let rm = RoundingMode::ToEven;
@@ -30,27 +26,6 @@
 let mut epsilon = BigFloatNumber::from_word(1, 1).unwrap();
 epsilon.set_exponent(-1021);
 
-<<<<<<< HEAD
-Number has fixed-size mantissa and exponent.
-
-| Name                          | Value  |
-|:------------------------------|-------:|
-| Base                          |     10 |
-| Decimal positions in mantissa |     40 |
-| Exponent minimum value        |   -128 |
-| Exponent maximum value        |    127 |
-
-
-## no_std
-
-Library can be used without the standard Rust library. This can be achieved by turning off `std` feature.
-
-
-## Performance
-
-Currently `num-bigfloat` does not outperform more older and mature libraries, but work is underway to make it faster.
-Here you can find comparison with `rug`/`MPFR`: [bigfloat-bench](https://github.com/stencillogic/bigfloat-bench).
-=======
 // Use library's constant for verifying the result
 let pi_lib = PI.with(|v| -> Result<BigFloatNumber, Error> {
     v.borrow_mut().for_prec(1024, rm)
@@ -68,5 +43,4 @@
 
 ## Contribution
 
-The library is still young and may lack some features or contain bugs. Issues for these or other cases can be opened here: https://github.com/stencillogic/astro-float/issues 
->>>>>>> 94ceb4dd
+The library is still young and may lack some features or contain bugs. Issues for these or other cases can be opened here: https://github.com/stencillogic/astro-float/issues 