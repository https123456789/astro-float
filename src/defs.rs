--- conflicted
+++ resolved
@@ -1,17 +1,3 @@
-<<<<<<< HEAD
-//!  Definitions.
-
-/// Number of "digits" in BigFloat number.
-pub const DECIMAL_PARTS: usize = 10;
-
-/// Number representation.
-#[derive(Copy, Clone, Debug)]
-pub struct BigFloatNum {
-    pub (crate) sign: i8,                // sign
-    pub (crate) e: i8,                   // exponent
-    pub (crate) n: i16,                  // the number of decimal positions in the mantissa excluding leading zeroes
-    pub (crate) m: [i16; DECIMAL_PARTS], // mantissa
-=======
 //! Definitions.
 
 
@@ -80,25 +66,16 @@
             Sign::Neg => Sign::Pos,
         }
     }
->>>>>>> 94ceb4dd
 }
 
 use smallvec::CollectionAllocErr;
 
 /// Possible errors.
-<<<<<<< HEAD
-#[derive(Eq, PartialEq, Debug, Copy, Clone)]
-pub enum Error {
-    /// Exponent value becomes greater than the upper bound.
-    /// Error stores sign of resulting number.
-    ExponentOverflow(i8),
-=======
 #[derive(Debug)]
 pub enum Error {
     
     /// Exponent value becomes greater than the upper bound for exponent value or smaller than the lower bound.
     ExponentOverflow(Sign),
->>>>>>> 94ceb4dd
 
     /// Divizor is zero.
     DivisionByZero,
@@ -114,214 +91,6 @@
 }
 
 
-<<<<<<< HEAD
-/// Possible errors.
-#[derive(Eq, PartialEq, Debug, Copy, Clone)]
-pub enum RoundingMode {
-    /// Round half toward positive infinity.
-    Up,
-
-    /// Round half toward negative infinity.
-    Down,
-
-    /// Round half toward zero.
-    ToZero,
-
-    /// Round half away from zero.
-    FromZero,
-
-    /// Round half to even.
-    ToEven,
-
-    /// Round half to odd.
-    ToOdd,
-}
-
-
-pub const DECIMAL_BASE_LOG10: usize = 4;    // number decimal positions in a digit = log10(DECIMAL_BASE)
-pub const DECIMAL_POSITIONS: usize = DECIMAL_PARTS * DECIMAL_BASE_LOG10;
-pub const DECIMAL_BASE: usize = 10000;      // 9999 is the maximum of a digit
-pub const DECIMAL_SIGN_POS: i8 = 1;         // + sign
-pub const DECIMAL_SIGN_NEG: i8 = -1;        // - sign
-pub const DECIMAL_MIN_EXPONENT: i8 = -128;  // min exponent value
-pub const DECIMAL_MAX_EXPONENT: i8 = 127;   // max exponent value
-pub const ZEROED_MANTISSA: [i16; DECIMAL_PARTS] = [0; DECIMAL_PARTS];
-
-
-/// Zero.
-pub const ZERO: BigFloatNum = BigFloatNum {
-    m: ZEROED_MANTISSA,
-    n: 0, 
-    sign: DECIMAL_SIGN_POS, 
-    e: 0,
-};
-
-/// One.
-pub const ONE: BigFloatNum = BigFloatNum {
-    m: [0, 0, 0, 0, 0, 0, 0, 0, 0, 1000],
-    n: DECIMAL_POSITIONS as i16, 
-    sign: DECIMAL_SIGN_POS, 
-    e: 1 - (DECIMAL_POSITIONS as i8),
-};
-
-/// Two.
-pub const TWO: BigFloatNum = BigFloatNum {
-    m: [0, 0, 0, 0, 0, 0, 0, 0, 0, 2000],
-    n: DECIMAL_POSITIONS as i16, 
-    sign: DECIMAL_SIGN_POS, 
-    e: 1 - (DECIMAL_POSITIONS as i8),
-};
-
-/// Eulers number.
-pub const E: BigFloatNum = BigFloatNum {
-    m: [7757, 6249, 3526, 7471, 6028, 2353, 9045, 2845, 2818, 2718],
-    n: DECIMAL_POSITIONS as i16, 
-    sign: DECIMAL_SIGN_POS, 
-    e: 1 - (DECIMAL_POSITIONS as i8),
-};
-
-/// Pi number.
-pub const PI: BigFloatNum = BigFloatNum {
-    m: [4197, 288, 2795, 3383, 6264, 2384, 9793, 5358, 5926, 3141],
-    n: DECIMAL_POSITIONS as i16, 
-    sign: DECIMAL_SIGN_POS, 
-    e: 1 - (DECIMAL_POSITIONS as i8),
-};
-
-/// Largest value possible.
-pub const MAX: BigFloatNum = BigFloatNum {
-    m: [9999, 9999, 9999, 9999, 9999, 9999, 9999, 9999, 9999, 9999,],
-    n: DECIMAL_POSITIONS as i16, 
-    sign: DECIMAL_SIGN_POS, 
-    e: DECIMAL_MAX_EXPONENT,
-};
-
-/// Smalles value possible.
-pub const MIN: BigFloatNum = BigFloatNum {
-    m: [9999, 9999, 9999, 9999, 9999, 9999, 9999, 9999, 9999, 9999,],
-    n: DECIMAL_POSITIONS as i16, 
-    sign: DECIMAL_SIGN_NEG, 
-    e: DECIMAL_MAX_EXPONENT,
-};
-
-/// Smalles positive number.
-pub const MIN_POSITIVE: BigFloatNum = BigFloatNum {
-    m: [1, 0, 0, 0, 0, 0, 0, 0, 0, 0,],
-    n: 1, 
-    sign: DECIMAL_SIGN_POS, 
-    e: DECIMAL_MIN_EXPONENT,
-};
-
-
-/// Creation and number manipulation functions.
-impl BigFloatNum {
-
-    /// Return new BigFloat with value zero.
-    pub fn new() -> Self {
-        BigFloatNum {
-            sign: DECIMAL_SIGN_POS,
-            e: 0,
-            n: 0,
-            m: ZEROED_MANTISSA,
-        }
-    }
-    
-    /// Return BigFloat with the value of 1.
-    pub fn one() -> Self {
-        let mut val = Self::new();
-        val.m[DECIMAL_PARTS-1] = DECIMAL_BASE as i16/10;
-        val.n = DECIMAL_POSITIONS as i16;
-        val.e = 1 - DECIMAL_POSITIONS as i8;
-        val
-    }
-
-    /// Create a BigFloat value from a sequence of `bytes`. Each byte must represent a decimal digit.
-    /// First byte is the most significant. The length of `bytes` can be any. If the length of
-    /// `bytes` is greater than required, then the remaining part is ignored.
-    /// If `sign` is negative, then the resulting BigFloat will be
-    /// negative.
-    pub fn from_bytes(bytes: &[u8], sign: i8, exponent: i8) -> BigFloatNum {
-        let mut mantissa = ZEROED_MANTISSA;
-        let mut n: usize = 0;
-        let mut p: i16 = 1;
-        let d = if bytes.len() > DECIMAL_POSITIONS { DECIMAL_POSITIONS } else { bytes.len() };
-        for i in 1..d+1 {
-            mantissa[n] += (bytes[d - i] % 10) as i16 * p;
-            p *= 10;
-            if p == DECIMAL_BASE as i16 {
-                n += 1;
-                p = 1;
-            }
-        }
-
-        BigFloatNum {
-            sign: if sign >= 0 { DECIMAL_SIGN_POS } else { DECIMAL_SIGN_NEG },
-            e: exponent,
-            n: Self::num_digits(&mantissa),
-            m: mantissa,
-        }
-    }
-
-
-    /// Construct BigFloat from f64.
-    ///
-    /// # Errors
-    ///
-    /// ExponentOverflow - when result is too big.
-    #[cfg(not(feature = "std"))]
-    pub fn from_f64(mut f: f64) -> Result<Self, Error> {
-        let mut e: i32 = 0;
-        let mut ret = BigFloatNum::new();
-        if f == 0f64 {
-            return Ok(ret);
-        }
-        if f.is_infinite() {
-            return Err(Error::ExponentOverflow(if f.is_sign_positive() {
-                DECIMAL_SIGN_POS
-            } else {
-                DECIMAL_SIGN_NEG
-            }));
-        }
-        if f.is_nan() {
-            return Err(Error::InvalidArgument);
-        }
-        if f < 0f64 {
-            ret.sign = DECIMAL_SIGN_NEG;
-            f = -f;
-        }
-        // bring to 0.xxxxxxxxx
-        while f >= 1.0f64 {
-            f /= 10f64;
-            e += 1;
-        }
-        while f < 0.1f64 {
-            f *= 10f64;
-            e -= 1;
-        }
-        // fill-in mantissa
-        ret.n = DECIMAL_POSITIONS as i16;
-        let mut p = DECIMAL_PARTS - 1;
-        loop {
-            f *= DECIMAL_BASE as f64;
-            let d = f as i16;
-            f -= d as f64;
-            ret.m[p] = d;
-            p -= 1;
-            if f == 0f64 || p == 0 {
-                break;
-            }
-        }
-
-        e -= DECIMAL_POSITIONS as i32;
-        if e < DECIMAL_MIN_EXPONENT as i32 {
-            return Ok(ret.process_subnormal(e));
-        }
-
-        if e > DECIMAL_MAX_EXPONENT as i32 {
-            return Err(Error::ExponentOverflow(ret.sign));
-        }
-        ret.e = e as i8;
-=======
 impl PartialEq for Error {
     fn eq(&self, other: &Self) -> bool {
         match (self, other) {
@@ -341,39 +110,10 @@
 
     /// Binary.
     Bin = 2,
->>>>>>> 94ceb4dd
 
     /// Octal.
     Oct = 8,
 
-<<<<<<< HEAD
-    /// Convert BigFloat to f64.
-    pub fn to_f64(&self) -> f64 {
-        let mut f: f64 = 0f64;
-        for i in 0..DECIMAL_PARTS {
-            f += self.m[i] as f64;
-            f /= DECIMAL_BASE as f64;
-        }
-        let mut e = DECIMAL_POSITIONS as i32 + self.e as i32;
-        while e < 0 {
-            f /= 10f64;
-            e += 1;
-        }
-        while e > 0 {
-            f *= 10f64;
-            e -= 1;
-        }
-        if self.sign == DECIMAL_SIGN_NEG {
-            f = -f;
-        }
-        f
-    }
-
-    /// Convert BigFloat to f32. Wrapper for to_f64
-    pub fn to_f32(&self) -> f32 {
-        self.to_f64() as f32
-    }
-=======
     /// Decimal.
     Dec = 10,
 
@@ -387,7 +127,6 @@
     
     /// Skip rounding operation.
     None,
->>>>>>> 94ceb4dd
 
     /// Round half toward positive infinity.
     Up,
@@ -395,37 +134,6 @@
     /// Round half toward negative infinity.
     Down,
 
-<<<<<<< HEAD
-    /// Return true if the number is zero.
-    pub fn is_zero(&self) -> bool {
-        self.n == 0
-    }
-
-    /// Return true if integer part of number is zero.
-    pub fn is_int_even(&self) -> bool {
-        let int = self.int();
-        if int.e < 0 {
-            let p = int.n + int.e as i16;
-            let mut d = int.m[p as usize / DECIMAL_BASE_LOG10];
-            let mut i = p % DECIMAL_BASE_LOG10 as i16;
-            while i > 0 {
-                d /= 10;
-                i -= 1;
-            }
-            d & 1 == 0
-        } else if int.e == 0 {
-            int.m[0] & 1 == 0
-        } else {
-            true
-        }
-    }
-
-    /// Returns true if `self` is subnormal.
-    pub fn is_subnormal(&self) -> bool {
-        self.n < DECIMAL_POSITIONS as i16 &&
-        self.e == DECIMAL_MIN_EXPONENT
-    }
-=======
     /// Round half toward zero.
     ToZero,
 
@@ -437,5 +145,4 @@
 
     /// Round half to odd.
     ToOdd,
->>>>>>> 94ceb4dd
 }