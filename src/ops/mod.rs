<<<<<<< HEAD
mod util;
pub mod other;
pub mod add;
pub mod mul;
pub mod cbrt;
pub mod sqrt;
pub mod pow;
pub mod log;
pub mod trig;
pub mod trigh;
=======
//! High-level operations on the numbers.

mod sqrt;
mod ln;
mod pow;
mod sinh;
mod series;
pub mod consts;
mod sin;
mod cos;
mod tan;
mod asin;
mod acos;
mod atan;

#[cfg(test)]
mod tests;
>>>>>>> 94ceb4dd
<|MERGE_RESOLUTION|>--- conflicted
+++ resolved
@@ -1,15 +1,3 @@
-<<<<<<< HEAD
-mod util;
-pub mod other;
-pub mod add;
-pub mod mul;
-pub mod cbrt;
-pub mod sqrt;
-pub mod pow;
-pub mod log;
-pub mod trig;
-pub mod trigh;
-=======
 //! High-level operations on the numbers.
 
 mod sqrt;
@@ -26,5 +14,4 @@
 mod atan;
 
 #[cfg(test)]
-mod tests;
->>>>>>> 94ceb4dd
+mod tests;